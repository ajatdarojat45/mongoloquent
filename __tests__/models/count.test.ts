--- conflicted
+++ resolved
@@ -11,30 +11,18 @@
     name: "John Doe",
     email: "jhon@mail.com",
     age: 20,
-<<<<<<< HEAD
-    [Model["$isDeleted"]]: false,
-=======
     [User.getIsDeleted()]: false,
->>>>>>> 536e66c9
   },
   {
     name: "Udin",
     email: "udin@mail.com",
-<<<<<<< HEAD
-    [Model["$isDeleted"]]: false,
-=======
     [User.getIsDeleted()]: false,
->>>>>>> 536e66c9
     age: 10,
   },
   {
     name: "Kosasih",
     email: "kosasih@mail.com",
-<<<<<<< HEAD
-    [Model["$isDeleted"]]: true,
-=======
     [User.getIsDeleted()]: true,
->>>>>>> 536e66c9
     age: 50,
   },
 ];
