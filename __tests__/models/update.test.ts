import Model from "../../src/Model";

class User extends Model {
  static $collection = "users";
}

const users = [
  {
    name: "John Doe",
    email: "jhon@mail.com",
    age: 20,
    [User.getIsDeleted()]: false,
  },
  {
    name: "Udin",
    email: "udin@mail.com",
    [User.getIsDeleted()]: false,
    age: 10,
  },
  {
    name: "Kosasih",
    email: "kosasih@mail.com",
    [User.getIsDeleted()]: true,
    age: 50,
  },
];

beforeAll(async () => {
  try {
    const userCollection = User["getCollection"]();
    await userCollection.deleteMany({});
  } catch (error) {
    console.error(error);
  }
});

afterAll(async () => {
  try {
    const userCollection = User["getCollection"]();
    await userCollection.deleteMany({});
  } catch (error) {
    console.error(error);
  }
});

describe("Model - update method", () => {
  const userCollection = User["getCollection"]();

  beforeAll(async () => {
    try {
    } catch (error) {
      console.error(error);
    }
  });

  afterAll(async () => {
    try {
      await userCollection.deleteMany({});
    } catch (error) {
      console.error(error);
    }
  });

  it("should update data", async () => {
    User["$useSoftDelete"] = false;
    User["$useTimestamps"] = false;

    await User.insert({
      name: "Udin",
      age: 20,
      address: "Bogor",
    });

    const result = await User.where("name", "Udin").update({
      name: "Udin Ganteng",
      age: 21,
      address: "Jakarta",
    });

    expect(result).toEqual(expect.any(Object));
    expect(result).toHaveProperty("name", "Udin Ganteng");
    expect(result).toHaveProperty("age", 21);
    expect(result).toHaveProperty("address", "Jakarta");
    expect(result).toHaveProperty("_id");
  });

  it("should update data with timestamps", async () => {
    User["$useSoftDelete"] = false;
    User["$useTimestamps"] = true;

    const user = await User.insert({
      name: "Udin",
      age: 20,
      address: "Bogor",
    });

    const result = await User.where("name", "Udin").update({
      name: "Udin Ganteng",
      age: 21,
      address: "Jakarta",
    });

    const latestUser = await User.where("_id", result?._id).first();

    expect(result).toEqual(expect.any(Object));
    expect(result).toHaveProperty("name", "Udin Ganteng");
    expect(result).toHaveProperty("age", 21);
    expect(result).toHaveProperty("address", "Jakarta");
    expect(result).toHaveProperty("_id");
<<<<<<< HEAD
    expect(result).toHaveProperty(
      User["$createdAt"],
      (user as any)[User["$createdAt"]]
    );
    expect(result).toHaveProperty(User["$updatedAt"], (latestUser as any)[User["$updatedAt"]]);
=======
    expect(result).toHaveProperty("createdAt", (user as any).createdAt);
    expect(result).toHaveProperty("updatedAt");
    // expect((result as any).updatedAt).not.toEqual((user as any).updatedAt);
>>>>>>> 536e66c9
  });

  it("with send _id in payload", async () => {
    User["$useSoftDelete"] = false;
    User["$useSoftDelete"] = false;

    const user = await User.insert({
      name: "Udin",
      age: 20,
      address: "Bogor",
    });

    const result = await User.where("name", "Udin").update({
      _id: (user as any)._id,
      name: "Udin Ganteng",
      age: 21,
      address: "Jakarta",
    });

    expect(result).toEqual(expect.any(Object));
    expect(result).toHaveProperty("name", "Udin Ganteng");
    expect(result).toHaveProperty("age", 21);
    expect(result).toHaveProperty("address", "Jakarta");
    expect(result).toHaveProperty("_id", (user as any)._id);
  });

  it("with send createdAt at in payload", async () => {
    User["$useSoftDelete"] = false;
    User["$useTimestamps"] = true;

    const user = await User.insert({
      name: "Udin",
      age: 20,
      address: "Bogor",
    });

    const result = await User.where("name", "Udin").update({
      createdAt: (user as any).createdAt,
      name: "Udin Ganteng",
      age: 21,
      address: "Jakarta",
    });

    expect(result).toEqual(expect.any(Object));
    expect(result).toHaveProperty("name", "Udin Ganteng");
    expect(result).toHaveProperty("age", 21);
    expect(result).toHaveProperty("address", "Jakarta");
    expect(result).toHaveProperty("_id", (user as any)._id);
    expect(result).toHaveProperty("createdAt", (user as any).createdAt);
  });

  it("with not found data", async () => {
    User["$useSoftDelete"] = false;
    User["$useTimestamps"] = false;

    const result = await User.where("name", "Udin").update({
      name: "Udin Ganteng",
      age: 21,
      address: "Jakarta",
    });

    expect(result).toEqual(null);
  });
});<|MERGE_RESOLUTION|>--- conflicted
+++ resolved
@@ -107,17 +107,11 @@
     expect(result).toHaveProperty("age", 21);
     expect(result).toHaveProperty("address", "Jakarta");
     expect(result).toHaveProperty("_id");
-<<<<<<< HEAD
     expect(result).toHaveProperty(
       User["$createdAt"],
       (user as any)[User["$createdAt"]]
     );
     expect(result).toHaveProperty(User["$updatedAt"], (latestUser as any)[User["$updatedAt"]]);
-=======
-    expect(result).toHaveProperty("createdAt", (user as any).createdAt);
-    expect(result).toHaveProperty("updatedAt");
-    // expect((result as any).updatedAt).not.toEqual((user as any).updatedAt);
->>>>>>> 536e66c9
   });
 
   it("with send _id in payload", async () => {
