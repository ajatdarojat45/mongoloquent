# Mongoloquent

Mongoloquent is like a MongoDB ORM library for JavaScript, inspired by the simplicity of Laravel Eloquent. It provides an intuitive and expressive syntax for working with MongoDB databases, making it easy to interact with your data in a Node.js environment.

## Table of content

- [Installation](#installation)
- [Usage](#usage)
- [Queries](#queries)
- [Relationships](#relationships)
- [API References](#api-references)

## Installation

```
npm install mongoloquent
```

## Usage

### Setup database name, connection & timezone

Add this code to your .env file.

```

# default: mongodb://localhost:27017
MONGOLOQUENT_URI=

# default: mongoloquent
MONGOLOQUENT_DATABASE=

# default: Asia/Jakarta
MONGOLOQUENT_TIMEZONE=
```

### Extends Mongoloquent to your class or model

```js
// with ES6
import { Mongoloquent } from "mongoloquent";

class User extends Mongoloquent {
	static collection = "users";
	static timestamps = true; // default false
	static softDelete = true; // default false
}
```

```js
// with CommonJS
const { Mongoloquent } = require("mongoloquent");

class User extends Mongoloquent {
	static collection = "users";
	static timestamps = true; // default false
	static softDelete = true; // default false
}
```

## Queries

### create(data)

Create a new document with the provided data.

```js
import User from "./yourPath/User";

const data = {
	name: "Udin",
	age: 17,
	email: "udin@mail.com",
};

const user = await User.create(data);
```

### update(data)

Update documents matching the query criteria.

```js
import User from "./yourPath/User";

const data = { name: "Udin Edited" };

const user = await User.where("_id", "65ab7e3d05d58a1ad246ee87").update(data);
```

### delete()

Delete documents matching the query criteria.

```js
import User from "./yourPath/User";

const user = await User.where("_id", "65ab7e3d05d58a1ad246ee87").delete();
```

### select(columns)

Select specific columns to be displayed in the query results.

```js
import User from "./yourPath/User";

const users = await User.select("name").select("age").get();
```

Also, you can pass a list of column names to select some columns.

```js
import User from "./yourPath/User";

const users = await User.select(["name", "age"]).get();
```

### exclude(columns)

Exclude specific columns from being displayed in the query results.

```js
import User from "./yourPath/User";

const users = await User.exclude("name").select("age").get();
```

Also, you can pass a list of column names to exclude some columns.

```js
import User from "./yourPath/User";

const users = await User.exclude(["name", "age"]).get();
```

### get(columns)

Get method return the documents matching the query criteria. The `get` method will return an array.

```js
import User from "./yourPath/User";

const users = await User.get();
```

Also, you can pass a column name to select specific columns.

```js
import User from "./yourPath/User";

const users = await User.get("name");
```

Or pass list a column names to select some columns.

```js
import User from "./yourPath/User";

const users = await User.get(["name", "age"]);
```

<h3 id="paginate">paginate(page, limit)</h3>

You can use the `paginate` method to paginate the query results. It takes two parameters: `page: int` and `limit: int`.

The `paginate` method will return an object with `data` and `meta` properties.

```js
import User from "./yourPath/User";

const users = await User.paginate(1, 10);
```

### first(columns)

Get the first document matching the query criteria. The `first` method will return an object.

```js
import User from "./yourPath/User";

const user = await User.where("_id", "65ab7e3d05d58a1ad246ee87").first();
```

Also, you can pass a column name to select specific columns.

```js
import User from "./yourPath/User";

const user = await User.where("_id", "65ab7e3d05d58a1ad246ee87").first("name");
```

Or pass list a column names to select some columns.

```js
import User from "./yourPath/User";

const user = await User.where("_id", "65ab7e3d05d58a1ad246ee87").first([
	"name",
	"age",
]);
```

### find(id)

Find a document by its ID. The `find` method will return an object.

```js
import User from "./yourPath/User";
import { ObjectId } from "mongodb";

const user = await User.find(new ObjectId("65ab7e3d05d58a1ad246ee87"));
```

Also, you can pass a string id.

```js
import User from "./yourPath/User";

const user = await User.find("65ab7e3d05d58a1ad246ee87");
```

### pluck(column)

Retrieve the values of a specific column from the query results.

```js
import User from "./yourPath/User";

const users = await User.pluck("name").get();
```

### limit(value)

Limit the number of documents to be returned by the query.

```js
import User from "./yourPath/User";

const users = await User.limit(10).get();
```

### take(value)

Alias for the `limit` method.

```js
import User from "./yourPath/User";

const users = await User.take(10).get();
```

### offset(value)

Set an offset for the query results.

```js
import User from "./yourPath/User";

const users = await User.offset(10).get();
```

Also, you can use `offset` and `limit` methods to paginate your query results.

```js
import User from "./yourPath/User";

const users = await User.offset(10).limit(10).get();
```

### skip(value)

Alias for the `offset` method.

```js
import User from "./yourPath/User";

const users = await User.skip(10).get();
```

Also, you can use `skip` and `limit` methods to paginate your query results.

```js
import User from "./yourPath/User";

const users = await User.skip(10).limit(10).get();
```

<h3 id="where">where(column, operator, value)</h3>

Add a WHERE clause to the query.

The `where` method takes three parameters: `column: str`, `operator: str`, and `value: any`.

```js
import User from "./yourPath/User";

const users = await User.where("age", "eq", 17).get();
```

Also, you can use SQL’s comparation operators. For more detail, you can see it in the [comparison operator table](#comparation-operators).

```js
import User from "./yourPath/User";

const users = await User.where("age", "=", 17).get();
```

If you just pass two parameters, the second parameter will be assumed to be a value, and the operator is `eq` or `=`.

```js
import User from "./yourPath/User";

const users = await User.where("age", 17).get();
```

<h3 id="orwhere">orWhere(column, operator, value)</h3>

Add an `OR WHERE` clause to the query. You can combine this method with the `where` method.

```js
import User from "./yourPath/User";

const users = await User.where("age", 17).orWhere("name", "like", "udin").get();
```

<h3 id="wherein">whereIn(column, values)</h3>

Add a `WHERE IN` clause to the query. The `whereIn` method takes two parameters: `column: str`, and `values: any[]`.

```js
import User from "./yourPath/User";

const users = await User.whereIn("age", [17, 20]).get();
```

<h3 id="orwherein">orWhereIn(column, values)</h3>

Add an `OR WHERE IN` clause to the query. You can combine this method with the `whereIn` method.

```js
import User from "./yourPath/User";

const users = await User.whereIn("age", [17, 20])
	.orWhereIn("name", ["Udin", "Kosasih"])
	.get();
```

<h3 id="wherenotin">whereNotIn(column, values)</h3>

Add an `WHERE NOT IN` clause to the query. The `whereNotIn` method takes two parameters: `column: str`, and `values: any[]`.

```js
import User from "./yourPath/User";

const users = await User.whereNotIn("age", [17, 20]).get();
```

<h3 id="orwherenotin">orWhereNotIn(column, values)</h3>

Add an `OR WHERE NOT IN` clause to the query. You can combine this method with the `whereNotIn` method.

```js
import User from "./yourPath/User";

const users = await User.whereNotIn("age", [17, 20])
	.orWhereNotIn("name", ["Udin", "Kosasih"])
	.get();
```

<h3 id="wherebetween">whereBetween(column, values)</h3>

Add a `WHERE BETWEEN` clause to the query. The `whereBetween` method takes two parameters: `column: str` and `values: int[]`.

```js
import User from "./yourPath/User";

const users = await User.whereBetween("age", [17, 20]).get();
```

<h3 id="orwherebetween">orWhereBetween(column, values)</h3>

Add an `OR WHERE BETWEEN` clause to the query. You can combine this method with the `whereBetween` method.

```js
import User from "./yourPath/User";

const users = await User.whereBetween("age", [15, 20])
	.orWhereBetween("age", [50, 70])
	.get();
```

<h3 id="orderby">orderBy(column, direction?, isSensitive?)</h3>

Sort the query results by a specific column. The `orderBy` method takes three parameters: `column: str`, `direction: str`, and `isSensitive: bool`.

The `direction` parameter is `asc` or `desc`. If you just pass one parameter, the direction is `asc`.

```js
import User from "./yourPath/User";

const users = await User.orderBy("age").get();
```

Alse, you can set the `isSensitive` parameter `true` to sort string values.

```js
import User from "./yourPath/User";

const users = await User.orderBy("name", "desc", true).get();
```

### groupBy(column)

Group the query results by specific column.

```js
import User from "./yourPath/User";

const users = await User.groupBy("age").get();
```

### min(column)

Retrieve the minimum value of a specific column. The `min` method will return a number.

```js
import Product from "./yourPath/Product";

const price = await Product.min("price");
```

### max(column)

Retrieve the maximum value of a specific column. The `max` method will return a number.

```js
import Product from "./yourPath/Product";

const price = await Product.max("price");
```

### sum(column)

Calculate the sum of values in a specific column. The `sum` method will return a number.

```js
import Product from "./yourPath/Product";

const price = await Product.sum("price");
```

### avg(column)

Calculate the average value of a specific column. The `avg` method will return a number.

```js
import Product from "./yourPath/Product";

const price = await Product.avg("price");
```

### count()

Count the number of documents matching the query criteria. The `count` method will return a number.

```js
import Product from "./yourPath/Product";

const products = await Product.where("price", ">=", 10000).count();
```

<h3 id="with">with(relation, options?)</h3>

The `with` method is used to perform eager loading of a specified relationship. it takes two parameters: `relation: str` and `options: obj`.

Before use this method make sure you have set relationship in your `Model`. For more detail you can see about relationship [here](#relationships).

```js
import { Mongoloquent } from "mongoloquent";
import User from "./yourpath/User";
import Comment from "./yourPath/Comment";

<<<<<<< HEAD
class Post extends mongoloquent {
	static collection = "posts";
=======
class Post extends Mongoloquent {
    static collection = "posts";
>>>>>>> 52474c83

	static user() {
		return this.belongsto(User, "userid", "_id");
	}

	static comments() {
		return this.hasmany(Comment, "postId", "_id");
	}
}

// usage
const post = await Post.where("_id", "65ab7e3d05d58a1ad246ee87")
	.with("user")
	.with("comments")
	.first();
```

Also, you can pass an option to select some columns of the relation result.

```js
import { Mongoloquent } from "mongoloquent";
import User from "./yourpath/User";

<<<<<<< HEAD
class Post extends mongoloquent {
	static collection = "posts";
=======
class Post extends Mongoloquent {
    static collection = "posts";
>>>>>>> 52474c83

	static user() {
		return this.belongsto(User, "userid", "_id");
	}
}

// usage
const posts = await Post.where("ispublish", true)
	.with("user", {
		select: ["username", "email"],
	})
	.get();
```

Or, exclude some columns of the relation result.

```js
import { Mongoloquent } from "mongoloquent";
import User from "./yourpath/User";

<<<<<<< HEAD
class Post extends mongoloquent {
	static collection = "posts";
=======
class Post extends Mongoloquent {
    static collection = "posts";
>>>>>>> 52474c83

	static user() {
		return this.belongsto(User, "userid", "_id");
	}
}

// usage
const posts = await Post.where("ispublish", true)
	.with("user", {
		exclude: ["password", "email"],
	})
	.get();
```

<h3 id="has">has(relation, options?)</h3>

`has` method is an alias for the [`with`](#with) method.

## Relationships

<h3 id="hasmany">hasMany(Model, foreignKey, localKey)</h3>

A one-to-many relationship is used to define relationships where a single model is the parent to one or more child models. For example, a blog post may have an infinite number of comments. Like all other `Mongoloquent` relationships, one-to-many relationships are defined by defining a method on your `Mongoloquent` model.

```js
import { Mongoloquent } from "mongoloquent";
import Comment from "./yourPath/Comment";

class Post extends Mongoloquent {
	static collection = "posts";

	static comments() {
		return this.hasMany(Comment, "postId", "_id");
	}
}

// usage
const post = await Post.where("_id", "65ab7e3d05d58a1ad246ee87")
	.with("comments")
	.first();
```

Also, you can pass collection name as a Model.

```js
import { Mongoloquent } from "mongoloquent";

class Post extends Mongoloquent {
	static collection = "posts";

	static comments() {
		return this.hasMany("comments", "postId", "_id");
	}
}

// usage
const post = await Post.where("_id", "65ab7e3d05d58a1ad246ee87")
	.with("comments")
	.first();
```

<h3 id="belongsto">belongsTo(Model, foreignKey, ownerKey)</h3>

Now that we can access all of a post's comments, let's define a relationship to allow a comment to access its parent post. To define the inverse of a `hasMany` relationship, define a relationship method on the child model which calls the `belongsTo` method:

```js
import { Mongoloquent } from "mongoloquent";
import Post from "./yourPath/Post";

class Comment extends Mongoloquent {
	static collection = "comments";

	static post() {
		return this.belongsTo(Post, "postId", "_id");
	}
}

// usage
const comments = await Comment.where("_id", "65ab7e3d05d58a1ad246ee87")
	.with("post")
	.get();
```

Also, you can pass collection name as a Model.

```js
import { Mongoloquent } from "mongoloquent";

class Comment extends Mongoloquent {
	static collection = "comments";

	static post() {
		return this.hasMany("posts", "postId", "_id");
	}
}

// usage
const comments = await Comment.where("_id", "65ab7e3d05d58a1ad246ee87")
	.with("post")
	.get();
```

<h3 id="belongstomany">belongsToMany(Model, pivotCollection, foreignKey, foreignKeyTarget)</h3>

Many-to-many relations are slightly more complicated than hasOne and hasMany relationships. An example of a many-to-many relationship is a user that has many roles and those roles are also shared by other users in the application. For example, a user may be assigned the role of "Author" and "Editor"; however, those roles may also be assigned to other users as well. So, a user has many roles and a role has many users.

#### Collection structure

To define this relationship, three database collections are needed: `users`, `roles`, and `roleUser`. The `roleUser` collection is derived from the alphabetical order of the related model names and contains `userId` and `roleId` columns. This collection is used as an intermediate collection linking the `users` and `roles`.

```
users
    _id - id
    name - string

roles
    _id - id
    name - string

roleUser
    _id - id
    userId - id
    roleId - id
```

#### Model structure

Many-to-many relationships are defined by writing a method that returns the result of the belongsToMany method. For example, let's define a `roles` method on our `User` model. The first argument passed to this method is the name of the related model class:

```js
import { Mongoloquent } from "mongoloquent";
import Role from "./yourPath/Role";

class User extends Mongoloquent {
    static collection = "users"

    static roles() {
        return this.belongsToMany(Role, 'roleUser' "userId", "roleId");
    }
}

// usage
const user = await User.where("_id", "65ab7e3d05d58a1ad246ee87")
    .with("roles")
    .first();
```

Also, you can pass collection name as a Model.

```js
import { Mongoloquent } from "mongoloquent";

class User extends Mongoloquent {
    static collection = "users"

    static roles() {
        return this.belongsToMany("roles", "roleUser" "userId", "roleId");
    }
}

// usage
const user = await User.where("_id", "65ab7e3d05d58a1ad246ee87")
    .with("roles")
    .first();
```

<h3 id="hasmanythrough">hasManyThrough(Model, throughModel, foreignKey, throughForeignKey)</h3>

The "has-many-through" relationship provides a convenient way to access distant relations via an intermediate relation. For example, let's assume we are building a deployment platform. A `Project` model might access many `Deployment` models through an intermediate `Environment` model. Using this example, you could easily gather all deployments for a given project. Let's look at the collections required to define this relationship:

```
projects
    _id - id
    name - string

environments
    _id - id
    projectId - id
    name - string

deployments
    _id - id
    environmentId - id
    commitHash - string
```

Now that we have examined the collection structure for the relationship, let's define the relationship on the `Project` model:

```js
import { Mongoloquent } from "mongoloquent";
import Environment from "./yourPath/Environment";
import Deployment from "./yourPath/Deployment";

class Project extends Mongoloquent {
	static collection = "projects";

	static deployments() {
		return this.hasManyThrough(
			Deployment,
			Environment,
			"projectId",
			"environmentId"
		);
	}
}

// usage
const project = await Project.where("_id", "65ab7e3d05d58a1ad246ee87")
	.with("deployments")
	.first();
```

Also, you can pass collection name as a Model.

```js
import { Mongoloquent } from "mongoloquent";
import Environment from "./yourPath/Environment";
import Deployment from "./yourPath/Deployment";

class Project extends Mongoloquent {
	static collection = "projects";

	static deployments() {
		return this.hasManyThrough(
			"deployments",
			"environments",
			"projectId",
			"environmentId"
		);
	}
}

// usage
const project = await Project.where("_id", "65ab7e3d05d58a1ad246ee87")
	.with("deployments")
	.first();
```

## API References

### Properties

| Property   | Type | Description                                                        |
| ---------- | ---- | ------------------------------------------------------------------ |
| collection | str  | The name of the MongoDB collection used by the model.              |
| softDelete | bool | Indicates whether the model supports soft deletion.                |
| timestamps | bool | Indicates whether the model stores creation and update timestamps. |

### Comparation operators

| Operator | Mongo Operator | Description                         |
| -------- | -------------- | ----------------------------------- |
| =        | eq             | Equals                              |
| !=       | ne             | Not equals                          |
| >        | gt             | Greater than                        |
| <        | lt             | Less than                           |
| >=       | gte            | Greater than or equal to            |
| <=       | lte            | Less than or equal to               |
| in       | in             | In                                  |
| notIn    | nin            | Not in                              |
| like     | regex          | Like (case-insensitive) using regex |

### Query methods

| Method                                                    | Description                                                         | Parameters                                           |
| --------------------------------------------------------- | ------------------------------------------------------------------- | ---------------------------------------------------- |
| [`create(data)`](<#create(data)>)                         | Create a new document with the provided data.                       | `data: obj`                                          |
| [`update(data)`](<#update(data)>)                         | Update documents matching the query criteria.                       | `data: obj`                                          |
| [`delete()`](<#delete()>)                                 | Delete documents matching the query criteria.                       | -                                                    |
| [`select(columns)`](<#select(columns)>)                   | Select specific columns to be displayed in the query results.       | `columns: str or str[]`                              |
| [`exclude(columns)`](<#exclude(columns)>)                 | Exclude specific columns from being displayed in the query results. | `columns: str or str[]`                              |
| [`get(columns)`](<#get(columns)>)                         | Get the documents matching the query criteria.                      | `columns: str or str[]`                              |
| [`paginate(page, limit)`](#paginate)                      | Paginate the query results.                                         | `page: int, limit: int`                              |
| [`first(columns)`](<#first(columns)>)                     | Get the first document matching the query criteria.                 | `columns: str or str[]`                              |
| [`find(id)`](<#find(id)>)                                 | Find a document by its ID.                                          | `id: str or ObjectId`                                |
| [`pluck(column)`](<#pluck(column)>)                       | Retrieve the values of a specific column from the query results.    | `column: str`                                        |
| [`limit(value)`](<#limit(value)>)                         | Limit the number of documents to be returned by the query.          | `value: int`                                         |
| [`take(value)`](<#take(value)>)                           | Alias for the `limit` method.                                       | `value: int`                                         |
| [`offset(value)`](<#offset(value)>)                       | Set an offset for the query results.                                | `value: int`                                         |
| [`skip(value)`](<#skip(value)>)                           | Skip a specified number of documents in the query results.          | `value: int`                                         |
| [`where(column, operator, value)`](#where)                | Add a WHERE clause to the query.                                    | `column: str`, `operator: str`, `value: any`         |
| [`orWhere(column, operator, value)`](#orwhere)            | Add an OR WHERE clause to the query.                                | `column: str`, `operator: str`, `value: any`         |
| [`whereIn(column, values)`](#wherein)                     | Add a WHERE IN clause to the query.                                 | `column: str`, `values: any[]`                       |
| [`orWhereIn(column, values)`](#orwherein)                 | Add an OR WHERE IN clause to the query.                             | `column: str,` `values: any[]`                       |
| [`whereNotIn(column, values)`](#wherenotin)               | Add a WHERE NOT IN clause to the query.                             | `column: str`, `values: any[]`                       |
| [`orWhereNotIn(column, values)`](#orwherenotin)           | Add an OR WHERE NOT IN clause to the query.                         | `column: str`, `values: any[]`                       |
| [`whereBetween(column, values)`](#wherebetween)           | Add a WHERE BETWEEN clause to the query.                            | `column: str`, `values: int[]`                       |
| [`orWhereBetween(column, array values)`](#orwherebetween) | Add an OR WHERE BETWEEN clause to the query.                        | `column: str`, `values: int[]`                       |
| [`orderBy(column, direction, isSensitive?)`](#orderby)    | Sort the query results by a specific column.                        | `column: str`, `direction: str`, `isSensitive: bool` |
| [`groupBy(column)`](<#groupby(column)>)                   | Group the query results by specific columns.                        | `column: str`                                        |
| [`min(column)`](<#min(column)>)                           | Retrieve the minimum value of a specific column.                    | `column: str`                                        |
| [`max(column)`](<#max(column)>)                           | Retrieve the maximum value of a specific column.                    | `column: str`                                        |
| [`sum(column)`](<#sum(column)>)                           | Calculate the sum of values in a specific column.                   | `column: str`                                        |
| [`avg(column)`](<#avg(column)>)                           | Calculate the average value of a specific column.                   | `column: str`                                        |
| [`count()`](<#count()>)                                   | Count the number of documents matching the query criteria.          | -                                                    |
| [`with(relation, options?)`](#with)                       | To perform eager loading of specified relationship.                 | `relation: str`, `options: ob`                       |
| [`has(relation, options?)`](#has)                         | Alias for the `with` method.                                        | `relation: str`, `options: ob`                       |

### Relationships methods

| Relation Method                                                                         | Description                                                                                                         | Parameters                                                                                       |
| --------------------------------------------------------------------------------------- | ------------------------------------------------------------------------------------------------------------------- | ------------------------------------------------------------------------------------------------ |
| [`hasMany(Model, foreignKey, localKey)`](#hasmany)                                      | Define a "has many" relationship between the current model and the related model.                                   | `related: Model or str`, `foreignKey: str`, `localKey: str`                                      |
| [`belongsTo(Model, foreignKey, ownerKey)`](#belongsto)                                  | Define a "belongs to" relationship between the current model and the related model.                                 | `Model: Model or str`, `foreignKey: str`, `ownerKey: str`                                        |
| [`belongsToMany(Model, pivotCollection, foreignKey, foreignKeyTarget)`](#belongstomany) | Define a "belongs to many" relationship between the current model and the related model through a pivot collection. | `Model: Model or str`, `pivotCollection: str`, `foreignKey: str`, `foreignKeyTarget: str`        |
| [`hasManyThrough(Model, throughModel, foreignKey, throughForeignKey)`](#hasmanythrough) | Define a "has many through" relationship between the current model and the related model through a pivot Model.     | `Model: Model or str`, `throughModel: Model or str`, `foreignKey: str`, `throughForeignKey: str` |<|MERGE_RESOLUTION|>--- conflicted
+++ resolved
@@ -481,13 +481,8 @@
 import User from "./yourpath/User";
 import Comment from "./yourPath/Comment";
 
-<<<<<<< HEAD
-class Post extends mongoloquent {
+class Post extends Mongoloquent {
 	static collection = "posts";
-=======
-class Post extends Mongoloquent {
-    static collection = "posts";
->>>>>>> 52474c83
 
 	static user() {
 		return this.belongsto(User, "userid", "_id");
@@ -511,13 +506,8 @@
 import { Mongoloquent } from "mongoloquent";
 import User from "./yourpath/User";
 
-<<<<<<< HEAD
-class Post extends mongoloquent {
+class Post extends Mongoloquent {
 	static collection = "posts";
-=======
-class Post extends Mongoloquent {
-    static collection = "posts";
->>>>>>> 52474c83
 
 	static user() {
 		return this.belongsto(User, "userid", "_id");
@@ -538,13 +528,8 @@
 import { Mongoloquent } from "mongoloquent";
 import User from "./yourpath/User";
 
-<<<<<<< HEAD
-class Post extends mongoloquent {
+class Post extends Mongoloquent {
 	static collection = "posts";
-=======
-class Post extends Mongoloquent {
-    static collection = "posts";
->>>>>>> 52474c83
 
 	static user() {
 		return this.belongsto(User, "userid", "_id");
